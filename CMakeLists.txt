--- conflicted
+++ resolved
@@ -69,15 +69,10 @@
              ${ALGDIR}/CEST.cpp )
 
 set( UTILS qihdr qinewimage qicomplex qiaffine qimask qikfilter qireorder
-<<<<<<< HEAD
            qisplitsubjects qiunwrap qipolyfit qipolyimg
            qi_roivolumes qi_roivalues
            qi_glmsetup qi_glmcontrasts )
-set( QUANT qisignal qidespot1 qidespot2 qidespot1hifi qidespot2fm qimcdespot qiafi qimultiecho qimp2rage )
-=======
-           qisplitsubjects qiunwrap qipolyfit qipolyimg)
 set( QUANT qisignal qidespot1 qidespot2 qidespot1hifi qidespot2fm qimcdespot qiafi qimultiecho qimp2rage qicest )
->>>>>>> 62f7a1c6
 set( ELLIPSE qissfpbands qiesmap )
 
 foreach(PROGRAM ${UTILS})
